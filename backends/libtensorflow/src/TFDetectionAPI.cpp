#include "TFDetectionAPI.hpp"


std::tuple<std::vector<std::vector<TensorElement>>, std::vector<std::vector<int64_t>>> TFDetectionAPI::get_infer_results(const cv::Mat& input_blob) 
{
    // Prepare input tensor
    tensorflow::Tensor input_tensor(input_info_.dtype(), 
        tensorflow::TensorShape({1, input_blob.size[0], input_blob.size[1], input_blob.channels()}));
  
    std::memcpy(input_tensor.flat<float>().data(), input_blob.data, input_blob.total() * input_blob.elemSize());

    // Prepare inputs for running the session
    std::vector<std::pair<std::string, tensorflow::Tensor>> inputs_for_session = {
        {input_name_, input_tensor}
    };

    // Run the inference
    std::vector<tensorflow::Tensor> outputs;
    auto status = session_->Run(inputs_for_session, output_names_, {}, &outputs);
    if (!status.ok()) {
        LOG(ERROR) << "Error running session: " << status.ToString();
        std::exit(1);
    }
<<<<<<< HEAD
        
    std::vector<std::vector<TensorElement>> convertedOutputs;
=======

    std::vector<std::vector<std::any>> convertedOutputs;
>>>>>>> 05be83e4
    std::vector<std::vector<int64_t>> shapes;
    for (const auto& tensor : outputs) {
        std::vector<TensorElement> outputData;
        auto numDims = tensor.dims(); 
        std::vector<int64_t> outputShape(numDims); 
        
        for (int i = 0; i < numDims; ++i) {
            outputShape[i] = tensor.dim_size(i);
        }
        
        shapes.push_back(outputShape);
        
        if (tensor.dtype() == tensorflow::DataType::DT_FLOAT) {
            for (int i = 0; i < tensor.NumElements(); ++i) {
<<<<<<< HEAD
                outputData.emplace_back(tensor.flat<float>()(i)); // Use emplace_back for variant
            }
        } else if (tensor.dtype() == tensorflow::DataType::DT_INT32) {
            for (int i = 0; i < tensor.NumElements(); ++i) {
                outputData.emplace_back(tensor.flat<int32_t>()(i));
            }
        } else if (tensor.dtype() == tensorflow::DataType::DT_INT64) {
            for (int i = 0; i < tensor.NumElements(); ++i) {
                outputData.emplace_back(tensor.flat<int64_t>()(i));
            }
        } else {
            throw std::runtime_error("Unsupported output data type encountered.");
=======
                outputData.push_back(tensor.flat<float>()(i));
            }
        } else if (tensor.dtype() == tensorflow::DataType::DT_INT32) {
            for (int i = 0; i < tensor.NumElements(); ++i) {
                outputData.push_back(tensor.flat<int32_t>()(i));
            }
        } else if (tensor.dtype() == tensorflow::DataType::DT_INT64) {
            for (int i = 0; i < tensor.NumElements(); ++i) {
                outputData.push_back(tensor.flat<int64_t>()(i));
            }
        } else {
            LOG(ERROR) << "Unsupported output data type";
>>>>>>> 05be83e4
        }
        
        convertedOutputs.push_back(outputData);
<<<<<<< HEAD
=======

        std::vector<int64_t> outputShape;
        for (int i = 0; i < tensor.dims(); ++i) {
            outputShape.push_back(tensor.dim_size(i));
        }
        shapes.push_back(outputShape);
>>>>>>> 05be83e4
    }
    return std::make_tuple(convertedOutputs, shapes);
}<|MERGE_RESOLUTION|>--- conflicted
+++ resolved
@@ -21,13 +21,8 @@
         LOG(ERROR) << "Error running session: " << status.ToString();
         std::exit(1);
     }
-<<<<<<< HEAD
         
     std::vector<std::vector<TensorElement>> convertedOutputs;
-=======
-
-    std::vector<std::vector<std::any>> convertedOutputs;
->>>>>>> 05be83e4
     std::vector<std::vector<int64_t>> shapes;
     for (const auto& tensor : outputs) {
         std::vector<TensorElement> outputData;
@@ -42,7 +37,6 @@
         
         if (tensor.dtype() == tensorflow::DataType::DT_FLOAT) {
             for (int i = 0; i < tensor.NumElements(); ++i) {
-<<<<<<< HEAD
                 outputData.emplace_back(tensor.flat<float>()(i)); // Use emplace_back for variant
             }
         } else if (tensor.dtype() == tensorflow::DataType::DT_INT32) {
@@ -55,32 +49,9 @@
             }
         } else {
             throw std::runtime_error("Unsupported output data type encountered.");
-=======
-                outputData.push_back(tensor.flat<float>()(i));
-            }
-        } else if (tensor.dtype() == tensorflow::DataType::DT_INT32) {
-            for (int i = 0; i < tensor.NumElements(); ++i) {
-                outputData.push_back(tensor.flat<int32_t>()(i));
-            }
-        } else if (tensor.dtype() == tensorflow::DataType::DT_INT64) {
-            for (int i = 0; i < tensor.NumElements(); ++i) {
-                outputData.push_back(tensor.flat<int64_t>()(i));
-            }
-        } else {
-            LOG(ERROR) << "Unsupported output data type";
->>>>>>> 05be83e4
         }
         
         convertedOutputs.push_back(outputData);
-<<<<<<< HEAD
-=======
-
-        std::vector<int64_t> outputShape;
-        for (int i = 0; i < tensor.dims(); ++i) {
-            outputShape.push_back(tensor.dim_size(i));
-        }
-        shapes.push_back(outputShape);
->>>>>>> 05be83e4
     }
     return std::make_tuple(convertedOutputs, shapes);
 }