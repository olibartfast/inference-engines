--- conflicted
+++ resolved
@@ -13,12 +13,8 @@
 - OpenCV
 - glog
 
-<<<<<<< HEAD
-### A backend between
-=======
 ### A backend between (In parentheses, version tested in this project):
 * OpenCV DNN module (4.7.0) 
->>>>>>> 05be83e4
 * ONNX Runtime (1.19.2 gpu package)
 * LibTorch (2.0.1-cu118)
 * TensorRT (8.6.1.6)
